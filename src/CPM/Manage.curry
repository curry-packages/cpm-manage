------------------------------------------------------------------------------
--- This module implements tools to manage the central repository:
---
--- > cpm-manage add package.json: add this package to the central repository
--- > cpm-manage testall: test all packages of the central repository
---
------------------------------------------------------------------------------

module CPM.Manage ( main )
  where

import CSV       ( readCSVFile )
import Directory ( copyFile, doesFileExist, doesDirectoryExist
                 , createDirectoryIfMissing, getCurrentDirectory )
import FilePath  ( (</>) )
import HTML
import IOExts    ( evalCmd )
<<<<<<< HEAD
import List      ( sum )
=======
import List      ( findIndex, nub, replace, sum, union )
>>>>>>> 087c7df7
import Maybe     ( isJust )
import System    ( getArgs, exitWith, system )

import CPM.Config     ( repositoryDir, packageInstallDir, readConfiguration )
import CPM.ErrorLogger
import CPM.FileUtil   ( inTempDir, recreateDirectory )
import CPM.Package
import CPM.Repository ( allPackages, readRepository, updateRepositoryCache )

import ShowDotGraph

--- Base URL of CPM documentations
cpmBaseURL :: String
cpmBaseURL = "http://www-ps.informatik.uni-kiel.de/~mh/curry/cpm/"

--- Directory of CPM documentations
cpmHtmlDir :: String
cpmHtmlDir = "/net/medoc/home/mh/public_html/curry/cpm"

main :: IO ()
main = do
  args <- getArgs
  case args of
    ["genhtml"]     -> writeAllPackagesAsHTML
    ["gendocs"]     -> generateDocsOfAllPackages
    ["testall"]     -> testAllPackages
    ["add",pkgfile] -> addNewPackage pkgfile
    ["updatetag"]   -> updateTagOfPackage
    ["showgraph"]   -> showAllPackageDependencies
    _               -> do putStrLn $ "Wrong arguments!\n\n" ++ helpText
                          exitWith 1

helpText :: String
helpText = unlines $
  [ "Options:", ""
  , "add package.json : add this package to the central repository"
  , "genhtml          : generate HTML pages of central repository (in local files)"
  , "gendocs          : generate HTML documentations of all packages (in directory"
  , "                   " ++ cpmHtmlDir ++ ")"
  , "testall          : test all packages of the central repository"
  , "updatetag        : update current tag in locale package, i.e., delete it"
  , "                   and add it in the git repository"
  , "showgraph        : visualize all package dependencies as dot graph"
  ]

------------------------------------------------------------------------------
---- Get infos of all packages with a valid version.
allValidPackageInfos :: IO [[String]]
allValidPackageInfos = do
  system ("cpm list --csv > allpkgs.csv")
  allinfos <- readCSVFile "allpkgs.csv" >>= return . tail
  return $ filter isValidVersion allinfos
 where
  isValidVersion pkginfo = case pkginfo of
    [_,_,version] -> isJust (readVersion version)
    _             -> False

------------------------------------------------------------------------------
-- Generate web pages of the central repository
writeAllPackagesAsHTML :: IO ()
writeAllPackagesAsHTML = do
  allinfos <- allValidPackageInfos
  let indexfile = "index.html"
  putStrLn $ "Writing '" ++ indexfile ++ "'..."
  writeVisibleFile indexfile $ showHtmlPage $
    standardPage "Curry Packages in the CPM Repository"
                 [packageInfosAsHtmlTable allinfos]
  mapIO_ writePackageAsHTML allinfos
  system "rm -f allpkgs.csv" >> done
 where
  writePackageAsHTML pkginfo = case pkginfo of
    [name,_,version] -> do
      let htmlfile = name ++ ".html"
      putStrLn $ "Writing '" ++ htmlfile ++ "'..."
      (_,out,_) <- evalCmd "cpm" ["info","-a","-p",name,version] ""
      let apiref = cpmBaseURL ++ "DOC_" ++ name
      writeVisibleFile htmlfile $ showHtmlPage $
        standardPage ("Curry Package '"++name++"'")
                     [h2 [href apiref [htxt "API documentation"]],
                      verbatim out]
    _ -> error $ "Illegal package info: " ++ show pkginfo

  writeVisibleFile f s = writeFile f s >> system ("chmod 644 " ++ f) >> done


-- Format a list of package infos (name, synopsi, version) as an HTML table
packageInfosAsHtmlTable :: [[String]] -> HtmlExp
packageInfosAsHtmlTable pkginfos =
  headedTable $ [map ((:[]) . htxt)  ["Name", "Synopsis", "Version"] ] ++
                map formatPkg pkginfos
 where
  formatPkg pkginfo = case pkginfo of
    [pname,psyn,pversion] ->  [ [href (pname++".html") [htxt pname]]
                              , [htxt psyn], [htxt pversion] ]
    _ -> error $ "Illegal package info: " ++ show pkginfo


------------------------------------------------------------------------------
-- Generate HTML documentation of all packages in the central repository
generateDocsOfAllPackages :: IO ()
generateDocsOfAllPackages = do
  allinfos <- allValidPackageInfos
  mapIO_ genDocOfPackage allinfos
  system "rm -f allpkgs.csv" >> done
 where
  genDocOfPackage pkginfo = case pkginfo of
    [name,_,version] -> do
      putStrLn $ unlines [dline, "Documenting: " ++ name, dline]
      let docdir = cpmHtmlDir </> "DOC_" ++ name
          cmd = unwords [ "rm -rf", name, "&&"
                        , "cpm","checkout", name, version, "&&"
                        , "cd", name, "&&"
                        , "cpm", "install", "--noexec", "&&"
                        , "cpm", "doc", "--docdir", docdir, "&&"
                        , "cd ..", "&&"
                        , "rm -rf", name
                        ]
      putStrLn $ "CMD: " ++ cmd
      system cmd
    _ -> error $ "Illegal package info: " ++ show pkginfo

------------------------------------------------------------------------------
-- Run `cpm test` on all packages of the central repository
testAllPackages :: IO ()
testAllPackages = do
  allinfos <- allValidPackageInfos
  runAllTests allinfos
  system "rm -f allpkgs.csv" >> done
 where
  runAllTests allinfos = do
    -- create installation bin dir:
    curdir <- getCurrentDirectory
    let bindir = curdir </> "pkgbin"
    recreateDirectory bindir
    results <- mapIO (testPackage bindir) allinfos
    if sum (map fst results) == 0
      then putStrLn $ show (length allinfos) ++ " PACKAGES SUCCESSFULLY TESTED!"
      else do putStrLn $ "ERRORS OCCURRED IN PACKAGES: " ++
                         unwords (map snd (filter ((> 0) . fst) results))
              exitWith 1

  testPackage bindir pkginfo = case pkginfo of
    [name,_,version] -> do
      let pkgname = name ++ "-" ++ version
      putStrLn $ unlines [dline, "Testing: " ++ pkgname, dline]
      let cmd = unwords
                  [ "rm -rf", name, "&&"
                  , "cpm","checkout", name, version, "&&"
                  , "cd", name, "&&"
                  -- install possible binaries in bindir:
                  , "cpm", "-d bin_install_path="++bindir, "install", "&&"
                  , "export PATH="++bindir++":$PATH", "&&"
                  , "cpm", "test", "&&"
                  , "cd ..", "&&"
                  , "rm -rf", name
                  ]
      putStrLn $ "CMD: " ++ cmd
      ecode <- system cmd
      when (ecode>0) $ putStrLn $ "ERROR OCCURED IN PACKAGE '"++pkgname++ "'!"
      return (ecode,pkgname)
    _ -> error $ "Illegal package info: " ++ show pkginfo

dline :: String
dline = take 78 (repeat '=')

------------------------------------------------------------------------------
-- Add a new package where the name of the package description file
-- is given as a parameter.
addNewPackage :: String -> IO ()
addNewPackage pkgfile = do
  config <- readConfiguration >>= \c -> case c of
    Left err -> do
      putStrLn $ "Error reading .cpmrc file: " ++ err
      exitWith 1
    Right c' -> return c'
  expkgfile <- doesFileExist pkgfile
  unless expkgfile (error $ "Package file '" ++ pkgfile ++ "' does not exist!")
  pkgtxt <- readFile pkgfile
  let pkg = case readPackageSpec pkgtxt of
              Left err -> error err
              Right p  -> p
  let pkgName          = name pkg
      pkgVersion       = version pkg
      pkgIndexDir      = pkgName </> showVersion pkgVersion
      pkgCheckoutDir   = name pkg
      pkgRepositoryDir = repositoryDir config </> pkgIndexDir
  expkgdir <- doesDirectoryExist pkgRepositoryDir
  when expkgdir (error $ "Package repository directory '" ++ pkgRepositoryDir ++
                         "' already exists!")
  putStrLn $ "Create directory: " ++ pkgRepositoryDir
  createDirectoryIfMissing True pkgRepositoryDir
  copyFile pkgfile (pkgRepositoryDir </> "package.json")
  updateRepositoryCache config
  putStrLn $ "Package repository directory '" ++ pkgRepositoryDir ++ "' added."
  let cmd = unwords [ "cpm", "checkout", pkgName, showVersion pkgVersion, "&&"
                    , "cd", pkgCheckoutDir, "&&"
                    , "cpm", "install", "&&"
                    , "cpm", "test", "&&"
                    , "cd ..", "&&", "rm -rf", pkgCheckoutDir]
  putStrLn $ "\nChecking new package with command:\n" ++ cmd
  ecode <- inTempDir $ system cmd
  when (ecode>0) $ do
    inTempDir (system $ "rm -rf " ++ pkgCheckoutDir)
    system $ "rm -rf " ++ pkgRepositoryDir
    system $ "rm -rf " ++ packageInstallDir config </> packageId pkg
    updateRepositoryCache config
    putStrLn "Unable to checkout, package deleted in repository directory!"
    exitWith 1
  putStrLn $ "\nEverything looks fine..."
  putStrLn $ "\nTo publish the new repository directory, run command:\n"
  putStrLn $ "pushd " ++ repositoryDir config ++
             " && git add " ++ pkgIndexDir </> "package.json" ++
             " && git commit -m\"" ++ pkgIndexDir ++ " added\" " ++
             " && git push origin master && popd"

------------------------------------------------------------------------------
-- Re-tag the current git version with the current package version
-- and copy the package spec file to the cpm index
updateTagOfPackage :: IO ()
updateTagOfPackage = do
  loadPackageSpec "." |>= \pkg ->
   updateTagInGit ('v' : showVersion (version pkg)) |>
   updateCpmIndex pkg
  done
 where
  updateTagInGit t = do
    let cmd = unwords ["git tag -d",t,"&&","git tag -a",t,"-m",t,"&&",
                       "git push --tags -f"]
    putStrLn $ "Execute: " ++ cmd
    system cmd
    succeedIO ()

  updateCpmIndex pkg = do
    config <- readConfiguration >>= \c -> case c of
      Left err -> do
        putStrLn $ "Error reading .cpmrc file: " ++ err
        exitWith 1
      Right c' -> return c'
    let pkgFile          = "package.json"
        pkgIndexDir      = name pkg </> showVersion (version pkg)
        pkgRepositoryDir = repositoryDir config </> pkgIndexDir
        cmd = unwords ["cp -f", pkgFile, pkgRepositoryDir </> pkgFile]
    putStrLn $ "Execute: " ++ cmd
    system cmd
    updateRepositoryCache config
    succeedIO ()

------------------------------------------------------------------------------
-- Show package dependencies as graph
showAllPackageDependencies :: IO ()
showAllPackageDependencies = do
  config <- readConfiguration >>= \c -> case c of
    Left err -> do
      putStrLn $ "Error reading .cpmrc file: " ++ err
      exitWith 1
    Right c' -> return c'
  pkgs <- readRepository config >>= return . allPackages
  let alldeps = map (\p -> (name p, map (\ (Dependency p' _) -> p')
                                        (dependencies p)))
                    pkgs
      dotgraph = depsToGraph alldeps
  putStrLn $ "Show dot graph..."
  viewDotGraph dotgraph

depsToGraph :: [(String, [String])] -> DotGraph
depsToGraph cpmdeps =
  Graph "CPM Dependencies"
        (map (\s -> Node s []) (nub (map fst cpmdeps ++ concatMap snd cpmdeps)))
        (map (\ (s,t) -> Edge s t [])
             (nub (concatMap (\ (p,ds) -> map (\d -> (p,d)) ds) cpmdeps)))

------------------------------------------------------------------------------<|MERGE_RESOLUTION|>--- conflicted
+++ resolved
@@ -15,11 +15,7 @@
 import FilePath  ( (</>) )
 import HTML
 import IOExts    ( evalCmd )
-<<<<<<< HEAD
-import List      ( sum )
-=======
 import List      ( findIndex, nub, replace, sum, union )
->>>>>>> 087c7df7
 import Maybe     ( isJust )
 import System    ( getArgs, exitWith, system )
 
